--- conflicted
+++ resolved
@@ -6,11 +6,7 @@
 /**
  * Content from a text completion service.
  */
-<<<<<<< HEAD
-public class TextContent extends KernelContent<TextContent> {
-=======
 public class TextContent extends KernelContent<String> {
->>>>>>> 73caad52
 
     private final String content;
 
